package consensus

import (
	"fmt"
	"sync"
)

// Rules is the minimum interface that a consensus implementations must implement.
// Implementations of this interface can be wrapped in the ConsensusBase struct.
// Together, these provide an implementation of the main Consensus interface.
// Implementors do not need to verify certificates or interact with other modules,
// as this is handled by the ConsensusBase struct.
type Rules interface {
	// VoteRule decides whether to vote for the block.
	VoteRule(proposal ProposeMsg) bool
	// CommitRule decides whether any ancestor of the block can be committed.
	// Returns the youngest ancestor of the block that can be committed.
	CommitRule(*Block) *Block
}

// ProposeRuler is an optional interface that adds a ProposeRule method.
// This allows implementors to specify how new blocks are created.
type ProposeRuler interface {
	// ProposeRule creates a new proposal.
	ProposeRule(cert SyncInfo, cmd Command) (proposal ProposeMsg, ok bool)
}

// consensusBase provides a default implementation of the Consensus interface
// for implementations of the ConsensusImpl interface.
type consensusBase struct {
	impl Rules
	mods *Modules

	lastVote View

	mut   sync.Mutex
	bExec *Block
}

// New returns a new Consensus instance based on the given Rules implementation.
func New(impl Rules) Consensus {
	return &consensusBase{
		impl:     impl,
		lastVote: 0,
		bExec:    GetGenesis(),
	}
}

func (cs *consensusBase) CommittedBlock() *Block {
	cs.mut.Lock()
	defer cs.mut.Unlock()
	return cs.bExec
}

func (cs *consensusBase) InitConsensusModule(mods *Modules, opts *OptionsBuilder) {
	cs.mods = mods
	if mod, ok := cs.impl.(Module); ok {
		mod.InitConsensusModule(mods, opts)
	}
	cs.mods.EventLoop().RegisterHandler(ProposeMsg{}, func(event interface{}) {
		cs.OnPropose(event.(ProposeMsg))
	})
}

// StopVoting ensures that no voting happens in a view earlier than `view`.
func (cs *consensusBase) StopVoting(view View) {
	if cs.lastVote < view {
		cs.lastVote = view
	}
}

// Propose creates a new proposal.
func (cs *consensusBase) Propose(cert SyncInfo) {
	cs.mods.Logger().Debug("Propose")

	qc, ok := cert.QC()
	if ok {
		// tell the acceptor that the previous proposal succeeded.
		qcBlock, ok := cs.mods.BlockChain().Get(qc.BlockHash())
		if !ok {
			cs.mods.Logger().Errorf("Could not find block for QC: %s", qc)
			return
		}
		cs.mods.Acceptor().Proposed(qcBlock.Command())
	}

	cmd, ok := cs.mods.CommandQueue().Get(cs.mods.Synchronizer().ViewContext())
	//fmt.Println("Command", cmd, "Bool", ok)
	if !ok {
		cs.mods.Logger().Debug("Propose: No command")
		return
	}

	var proposal ProposeMsg
	if proposer, ok := cs.impl.(ProposeRuler); ok {
		proposal, ok = proposer.ProposeRule(cert, cmd)
		if !ok {
			cs.mods.Logger().Debug("Propose: No block")
			return
		}
	} else {
		proposal = ProposeMsg{
			ID: cs.mods.ID(),
			Block: NewBlock(
				cs.mods.Synchronizer().LeafBlock().Hash(),
				qc,
				cmd,
				cs.mods.Synchronizer().View(),
				cs.mods.ID(),
			),
		}

		if aggQC, ok := cert.AggQC(); ok && cs.mods.Options().ShouldUseAggQC() {
			proposal.AggregateQC = &aggQC
		}
	}

	fmt.Println("The proposal: ", proposal)

	cs.mods.BlockChain().Store(proposal.Block)

	cs.mods.Configuration().Propose(proposal)
	// self vote
	cs.OnPropose(proposal)
}

func (cs *consensusBase) OnPropose(proposal ProposeMsg) {
	cs.mods.Logger().Debugf("OnPropose: %v", proposal.Block)

	block := proposal.Block

	if cs.mods.Options().ShouldUseAggQC() && proposal.AggregateQC != nil {
		ok, highQC := cs.mods.Crypto().VerifyAggregateQC(*proposal.AggregateQC)
		if !ok {
			cs.mods.Logger().Warn("OnPropose: failed to verify aggregate QC")
			return
		}
		// NOTE: for simplicity, we require that the highQC found in the AggregateQC equals the QC embedded in the block.
		if !block.QuorumCert().Equals(highQC) {
			cs.mods.Logger().Warn("OnPropose: block QC does not equal highQC")
			return
		}
	}

	if !cs.mods.Crypto().VerifyQuorumCert(block.QuorumCert()) {
		cs.mods.Logger().Info("OnPropose: invalid QC")
		return
	}

<<<<<<< HEAD
	cs.mods.synchronizer.UpdateHighQC(block.QuorumCert())

	// ensure the block came from the leader.
	if proposal.ID != cs.mods.LeaderRotation().GetLeader(block.View()) {
=======
	defer cs.mods.Synchronizer().AdvanceView(NewSyncInfo().WithQC(block.QuorumCert()))
	// ensure the block came from the leader.
	if proposal.ID != cs.mods.LeaderRotation().GetLeader(block.View()) {
		fmt.Println("proposal.ID", proposal.ID, "cs.GetLeader(block.View())", cs.mods.LeaderRotation().GetLeader(block.View()))
>>>>>>> 781785e7
		cs.mods.Logger().Info("OnPropose: block was not proposed by the expected leader")
		return
	}

	if !cs.impl.VoteRule(proposal) {
		cs.mods.Logger().Info("OnPropose: Block not voted for")
		return
	}

	if qcBlock, ok := cs.mods.BlockChain().Get(block.QuorumCert().BlockHash()); ok {
		if !ok {
			cs.mods.Logger().Info("OnPropose: Failed fetching blockhash")
		}
		cs.mods.Acceptor().Proposed(qcBlock.Command())
	}

	if !cs.mods.Acceptor().Accept(block.Command()) {
		cs.mods.Logger().Info("OnPropose: command not accepted")
		return
	}

	// block is safe and was accepted
	cs.mods.BlockChain().Store(block)

<<<<<<< HEAD
	// we defer the following in order to speed up voting
	defer func() {
		if b := cs.impl.CommitRule(block); b != nil {
			cs.commit(b)
		}
		cs.mods.Synchronizer().AdvanceView(NewSyncInfo().WithQC(block.QuorumCert()))
=======
	defer func() {
		if b := cs.impl.CommitRule(block); b != nil {
			fmt.Println("Block was committed")
			cs.commit(b)
		}
>>>>>>> 781785e7
	}()

	if block.View() <= cs.lastVote {
		cs.mods.Logger().Info("OnPropose: block view too old")
		return
	}

	pc, err := cs.mods.Crypto().CreatePartialCert(block)
	if err != nil {
		cs.mods.Logger().Error("OnPropose: failed to sign vote: ", err)
		return
	}

	cs.lastVote = block.View()

<<<<<<< HEAD
	leaderID := cs.mods.LeaderRotation().GetLeader(cs.lastVote + 1)
=======
	leaderID := cs.mods.LeaderRotation().GetLeader(cs.lastVote) //removed +1, no difference. Added -1
>>>>>>> 781785e7
	if leaderID == cs.mods.ID() {
		cs.mods.EventLoop().AddEvent(VoteMsg{ID: cs.mods.ID(), PartialCert: pc})
		return
	} /* else {
		cs.mods.Logger().Info("LeaderID is NOT cs.mods.ID")
	} */

	leader, ok := cs.mods.Configuration().Replica(leaderID)
	if !ok {
		cs.mods.Logger().Warnf("Replica with ID %d was not found!", leaderID)
		return
	}

	leader.Vote(pc)
}

func (cs *consensusBase) commit(block *Block) {
	cs.mut.Lock()
	// can't recurse due to requiring the mutex, so we use a helper instead.
	cs.commitInner(block)
	cs.mut.Unlock()

	// prune the blockchain and handle forked blocks
	forkedBlocks := cs.mods.BlockChain().PruneToHeight(block.View())
	for _, block := range forkedBlocks {
		cs.mods.ForkHandler().Fork(block)
	}
}

// recursive helper for commit
func (cs *consensusBase) commitInner(block *Block) {
	if cs.bExec.View() < block.View() {
		if parent, ok := cs.mods.BlockChain().Get(block.Parent()); ok {
			cs.commitInner(parent)
		} else {
			cs.mods.Logger().Warn("Refusing to commit because parent block could not be retrieved.")
			return
		}
		cs.mods.Logger().Debug("EXEC: ", block)
		cs.mods.Executor().Exec(block)
		cs.bExec = block
	}
}<|MERGE_RESOLUTION|>--- conflicted
+++ resolved
@@ -147,17 +147,10 @@
 		return
 	}
 
-<<<<<<< HEAD
 	cs.mods.synchronizer.UpdateHighQC(block.QuorumCert())
 
 	// ensure the block came from the leader.
 	if proposal.ID != cs.mods.LeaderRotation().GetLeader(block.View()) {
-=======
-	defer cs.mods.Synchronizer().AdvanceView(NewSyncInfo().WithQC(block.QuorumCert()))
-	// ensure the block came from the leader.
-	if proposal.ID != cs.mods.LeaderRotation().GetLeader(block.View()) {
-		fmt.Println("proposal.ID", proposal.ID, "cs.GetLeader(block.View())", cs.mods.LeaderRotation().GetLeader(block.View()))
->>>>>>> 781785e7
 		cs.mods.Logger().Info("OnPropose: block was not proposed by the expected leader")
 		return
 	}
@@ -182,20 +175,12 @@
 	// block is safe and was accepted
 	cs.mods.BlockChain().Store(block)
 
-<<<<<<< HEAD
 	// we defer the following in order to speed up voting
 	defer func() {
 		if b := cs.impl.CommitRule(block); b != nil {
 			cs.commit(b)
 		}
 		cs.mods.Synchronizer().AdvanceView(NewSyncInfo().WithQC(block.QuorumCert()))
-=======
-	defer func() {
-		if b := cs.impl.CommitRule(block); b != nil {
-			fmt.Println("Block was committed")
-			cs.commit(b)
-		}
->>>>>>> 781785e7
 	}()
 
 	if block.View() <= cs.lastVote {
@@ -211,17 +196,11 @@
 
 	cs.lastVote = block.View()
 
-<<<<<<< HEAD
 	leaderID := cs.mods.LeaderRotation().GetLeader(cs.lastVote + 1)
-=======
-	leaderID := cs.mods.LeaderRotation().GetLeader(cs.lastVote) //removed +1, no difference. Added -1
->>>>>>> 781785e7
 	if leaderID == cs.mods.ID() {
 		cs.mods.EventLoop().AddEvent(VoteMsg{ID: cs.mods.ID(), PartialCert: pc})
 		return
-	} /* else {
-		cs.mods.Logger().Info("LeaderID is NOT cs.mods.ID")
-	} */
+	}
 
 	leader, ok := cs.mods.Configuration().Replica(leaderID)
 	if !ok {
