--- conflicted
+++ resolved
@@ -103,18 +103,12 @@
 		if err != nil {
 			return err
 		}
-<<<<<<< HEAD
 
 		builder := n.GetNodeBuilder(nodeID, pk)
 		node := n.nodes[nodeID.NetworkID]
 
-		var consensusModule consensus.Rules
-		if !modules.GetModule(consensusName, &consensusModule) {
-=======
-		builder := consensus.NewBuilder(nodeID.ReplicaID, pk)
 		consensusModule, ok := modules.GetModule[consensus.Rules](consensusName)
 		if !ok {
->>>>>>> ec8964b8
 			return fmt.Errorf("unknown consensus module: '%s'", consensusName)
 		}
 		builder.Register(
@@ -213,9 +207,9 @@
 }
 
 type configuration struct {
-<<<<<<< HEAD
-	node    *node
-	network *Network
+	node      *node
+	network   *Network
+	subConfig consensus.IDSet
 }
 
 // alternative way to get a pointer to the node.
@@ -224,11 +218,6 @@
 		mods.GetModuleByType(&c.node)
 		c.node.modules = mods
 	}
-=======
-	node      *node
-	network   *network
-	subConfig consensus.IDSet
->>>>>>> ec8964b8
 }
 
 func (c *configuration) broadcastMessage(message interface{}) {
